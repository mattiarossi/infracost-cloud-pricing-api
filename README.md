# Cloud Pricing API

<<<<<<< HEAD
This project aims to create a GraphQL cloud pricing API. Currently supports AWS, Google (GCP) and Azure; future support for other cloud vendors is planned.

Infracost has a hosted version of this service. To get an API key [download infracost](https://www.infracost.io/docs/#quick-start) and run `infracost register`.

## Table of Contents

* [Example requests](#example-requests)
* [Getting Started](#getting-started)
  * [Prerequisites](#prerequisites)
  * [Installation](#installation)
* [Usage](#usage)
  * [Running](#running)
* [License](#license)

## Example requests

Get all t3.micro prices in US East, this returns 30+ results. Try it yourself by pasting the following query into [https://pricing.api.infracost.io/graphql](https://pricing.api.infracost.io/graphql) - you'll need to use something like the [modheader](https://bewisse.com/modheader/) browser extension so you can set the custom HTTP header `x-api-key` to your Infracost API key.

```graphql
query {
  products(
    filter: {
      vendorName: "aws",
      service: "AmazonEC2",
      productFamily: "Compute Instance",
      region: "us-east-1",
      attributeFilters: [
        { key: "instanceType", value: "t3.micro" }
      ]
    },
  ) {
    attributes { key, value }
    prices { USD }
  }
}
```

Get the hourly on-demand price of a Linux EC2 t3.micro instance in US East:

Request:

```graphql
query {
  products(
    filter: {
      vendorName: "aws",
      service: "AmazonEC2",
      productFamily: "Compute Instance",
      region: "us-east-1",
      attributeFilters: [
        { key: "instanceType", value: "t3.micro" },
        { key: "tenancy", value: "Shared" },
        { key: "operatingSystem", value: "Linux" },
        { key: "capacitystatus", value: "Used" },
        { key: "preInstalledSw", value: "NA" }
      ]
    },
  ) {
    prices(
      filter: {
        purchaseOption: "on_demand"
      },
    ) { USD }
  }
}
```

Response:

```json
{
  "products": [
    {
      "pricing": [
        {
          "USD": "0.0104000000"
        }
      ]
    }
  ]
}
```

> More examples can be found in `./examples/queries`

## Getting started

### Prerequisites

 * Node.js >= 14.15.0
 * MongoDB >= 4.4

### Installation

1. Clone the repo

  ```sh
  git clone https://github.com/infracost/cloud-pricing-api.git
  cd cloud-pricing-api
  ```

2. Add a `.env` file to point to your MongoDB server, e.g.

  ```
  MONGODB_URI=mongodb://localhost:27017/cloudPricing

  # If using GCP
  GCP_PROJECT=
  GCP_API_KEY=<GCP API Key> # An API key with access to the GCP Cloud Billing API
  GCP_KEY_FILE=gcp_creds.json # Credentials for a service account that has read-only access to Compute Engine.
  ```

3. Install the npm packages

  ```sh
  npm install
  ```

4. Run npm build

  ```sh
  npm run-script build
  ```

5. Update the pricing data
   **Note: this downloads several GB of data**

  ```sh
  npm run update
  ```

  If you only want to download from a single source you can run:

  `Example: AWS Bulk`
=======
<a href="https://www.infracost.io/community-chat"><img alt="Community Slack channel" src="https://img.shields.io/badge/chat-Slack-%234a154b"/></a>
>>>>>>> 26393016

The Cloud Pricing API is a GraphQL-based API that includes all public prices from AWS, Azure and Google. The prices are updated via a weekly job. This API is used by the [Infracost CLI](https://github.com/infracost/infracost) but you can also use it independently.

## Example usage

Infracost runs a hosted version of this API that you can use if you prefer that:
1. Register for an API key by [downloading infracost](https://www.infracost.io/docs/#quick-start) and run `infracost register`.
2. If you'd like to use the API independently, pass the above API key using the `X-API-KEY: xxxx` HTTP header when calling [https://pricing.api.infracost.io/graphql](https://pricing.api.infracost.io/graphql). The following example `curl` fetches the latest price for an AWS EC2 m3.large instance in us-east-1. More examples can be found in `./examples/queries`.

    **Example request**:
    ```sh
    curl https://pricing.api.infracost.io/graphql \
      -X POST \
      -H 'X-API-KEY: YOUR_API_KEY_HERE' \
      -H 'content-type: application/json' \
      --data '
      {"query": "{ products(filter: {vendorName: \"aws\", service: \"AmazonEC2\", region: \"us-east-1\", attributeFilters: [{key: \"instanceType\", value: \"m3.large\"}, {key: \"operatingSystem\", value: \"Linux\"}, {key: \"tenancy\", value: \"Shared\"}, {key: \"capacitystatus\", value: \"Used\"}, {key: \"preInstalledSw\", value: \"NA\"}]}) { prices(filter: {purchaseOption: \"on_demand\"}) { USD } } } "}
      '
    ```

    **Example response**:
    ```sh
    {"data":{"products":[{"prices":[{"USD":"0.1330000000"}]}]}}
    ```
    
    The [GraphQL Playground](https://pricing.api.infracost.io/graphql) can also be used with something like the [modheader](https://bewisse.com/modheader/) browser extension so you can set the custom HTTP header `X-API-KEY` to your Infracost API key.

## Deployment

![Deployment overview](.github/assets/deployment_overview.png "Deployment overview")

It should take around 15mins to deploy the Cloud Pricing API. Two deployment methods are supported:
1. If you have a Kubernetes cluster, we recommend using [our Helm Chat](https://github.com/infracost/helm-charts).
2. If you prefer to deploy in a VM, we recommend using Docker compose.

Either way, you can run the PostgreSQL DB on a single container/pod if your high-availability requirements allow for a few second downtime on container/pod restarts. No critical data is stored in the DB and the DB can be quickly recreated in the unlikely event of data corruption issues.

You might wonder why the pricing DB dump is downloaded from Infracost's API instead of cloud APIs directly: this is multi-cloud Pricing API so instead of having multiple jobs to fetch pricing data from cloud APIs, we have created one job that you can run once a week to download the latest pricing DB dump. This provides you with:
1. **Fast updates**: our aim is to enable you to deploy this service in less than 15mins. Azure's pricing API paginates to 100 resources at a time, and making too many requests result in errors; fetching prices directly takes more than an hour.
2. **Complete updates**: We run [integration tests](https://github.com/infracost/infracost/actions) to ensure that the CLI is using the correct prices. In the past, there have been cases when cloud providers have tweaked their pricing API data that caused direct downloads to fail. With this method, we check the pricing data passes our integration tests before publishing them, and everyone automatically gets the entire up-to-date data. The aim is reduce the risk of failed or partial updates.

### Helm chart

See [our Helm Chat](https://github.com/infracost/helm-charts) for details.

### Docker compose

1. Clone the repo:

    ```sh
    git clone https://github.com/infracost/cloud-pricing-api.git
    cd cloud-pricing-api
    ```

2. Use the [Infracost CLI](https://github.com/infracost/infracost/blob/master/README.md#quick-start) to get an API key so your self-hosted Cloud Pricing API can download the latest pricing data from us:

    ```sh
    infracost register
    ```
    The key is saved in `~/.config/infracost/credentials.yml`.

3. Generate a 32 character API token that your Infracost CLI users will use to authenticate when calling your self-hosted Cloud Pricing API. If you ever need to rotate the API key, you can simply update this environment variable and restart the application.

    ```sh
    export SELF_HOSTED_INFRACOST_API_KEY=$(cat /dev/urandom | env LC_CTYPE=C tr -dc 'a-zA-Z0-9' | fold -w 32 | head -n 1)
    echo "SELF_HOSTED_INFRACOST_API_KEY=$SELF_HOSTED_INFRACOST_API_KEY"
    ```

4. Add a `.env` file with the following content:

    ```sh
    # The Infracost API from Step 2, used to download pricing data from us.
    INFRACOST_API_KEY=<API Key from Step 2>

    # The API key you generated in step 3, used to authenticate Infracost CLI users with your self-hosted Cloud Pricing API.
    SELF_HOSTED_INFRACOST_API_KEY=<API Key from Step 3>
    ```

5. Run `docker-compose up`. This will create three containers: PostgreSQL DB, Cloud Pricing API, and an init container that loads the pricing data. The init container will take a few minutes and exit after the Docker compose logs show `init_job_1: Completed: downloading DB data`.

6. Configure the Infracost CLI to use your self-hosted Cloud Pricing API:

    ```sh
    export INFRACOST_PRICING_API_ENDPOINT=http://localhost:4000
    export INFRACOST_API_KEY=$SELF_HOSTED_INFRACOST_API_KEY
    
    infracost breakdown --path /path/to/code
    ```

    You can also access the GraphQL Playground at [http://localhost:4000/graphql](http://localhost:4000/graphql) using something like the [modheader](https://bewisse.com/modheader/) browser extension so you can set the custom HTTP header `X-API-KEY` to your `SELF_HOSTED_INFRACOST_API_KEY`.

## Contributing

Issues and pull requests are welcome! For development details, see the [contributing](CONTRIBUTING.md) guide. For major changes, including interface changes, please open an issue first to discuss what you would like to change. [Join our community Slack channel](https://www.infracost.io/community-chat), we are a friendly bunch and happy to help you get started :)

We're also looking for [Sr Full Stack Engineer](https://www.infracost.io/join-the-team) to join our team.

## License

[Apache License 2.0](https://choosealicense.com/licenses/apache-2.0/)<|MERGE_RESOLUTION|>--- conflicted
+++ resolved
@@ -1,143 +1,6 @@
 # Cloud Pricing API
 
-<<<<<<< HEAD
-This project aims to create a GraphQL cloud pricing API. Currently supports AWS, Google (GCP) and Azure; future support for other cloud vendors is planned.
-
-Infracost has a hosted version of this service. To get an API key [download infracost](https://www.infracost.io/docs/#quick-start) and run `infracost register`.
-
-## Table of Contents
-
-* [Example requests](#example-requests)
-* [Getting Started](#getting-started)
-  * [Prerequisites](#prerequisites)
-  * [Installation](#installation)
-* [Usage](#usage)
-  * [Running](#running)
-* [License](#license)
-
-## Example requests
-
-Get all t3.micro prices in US East, this returns 30+ results. Try it yourself by pasting the following query into [https://pricing.api.infracost.io/graphql](https://pricing.api.infracost.io/graphql) - you'll need to use something like the [modheader](https://bewisse.com/modheader/) browser extension so you can set the custom HTTP header `x-api-key` to your Infracost API key.
-
-```graphql
-query {
-  products(
-    filter: {
-      vendorName: "aws",
-      service: "AmazonEC2",
-      productFamily: "Compute Instance",
-      region: "us-east-1",
-      attributeFilters: [
-        { key: "instanceType", value: "t3.micro" }
-      ]
-    },
-  ) {
-    attributes { key, value }
-    prices { USD }
-  }
-}
-```
-
-Get the hourly on-demand price of a Linux EC2 t3.micro instance in US East:
-
-Request:
-
-```graphql
-query {
-  products(
-    filter: {
-      vendorName: "aws",
-      service: "AmazonEC2",
-      productFamily: "Compute Instance",
-      region: "us-east-1",
-      attributeFilters: [
-        { key: "instanceType", value: "t3.micro" },
-        { key: "tenancy", value: "Shared" },
-        { key: "operatingSystem", value: "Linux" },
-        { key: "capacitystatus", value: "Used" },
-        { key: "preInstalledSw", value: "NA" }
-      ]
-    },
-  ) {
-    prices(
-      filter: {
-        purchaseOption: "on_demand"
-      },
-    ) { USD }
-  }
-}
-```
-
-Response:
-
-```json
-{
-  "products": [
-    {
-      "pricing": [
-        {
-          "USD": "0.0104000000"
-        }
-      ]
-    }
-  ]
-}
-```
-
-> More examples can be found in `./examples/queries`
-
-## Getting started
-
-### Prerequisites
-
- * Node.js >= 14.15.0
- * MongoDB >= 4.4
-
-### Installation
-
-1. Clone the repo
-
-  ```sh
-  git clone https://github.com/infracost/cloud-pricing-api.git
-  cd cloud-pricing-api
-  ```
-
-2. Add a `.env` file to point to your MongoDB server, e.g.
-
-  ```
-  MONGODB_URI=mongodb://localhost:27017/cloudPricing
-
-  # If using GCP
-  GCP_PROJECT=
-  GCP_API_KEY=<GCP API Key> # An API key with access to the GCP Cloud Billing API
-  GCP_KEY_FILE=gcp_creds.json # Credentials for a service account that has read-only access to Compute Engine.
-  ```
-
-3. Install the npm packages
-
-  ```sh
-  npm install
-  ```
-
-4. Run npm build
-
-  ```sh
-  npm run-script build
-  ```
-
-5. Update the pricing data
-   **Note: this downloads several GB of data**
-
-  ```sh
-  npm run update
-  ```
-
-  If you only want to download from a single source you can run:
-
-  `Example: AWS Bulk`
-=======
 <a href="https://www.infracost.io/community-chat"><img alt="Community Slack channel" src="https://img.shields.io/badge/chat-Slack-%234a154b"/></a>
->>>>>>> 26393016
 
 The Cloud Pricing API is a GraphQL-based API that includes all public prices from AWS, Azure and Google. The prices are updated via a weekly job. This API is used by the [Infracost CLI](https://github.com/infracost/infracost) but you can also use it independently.
 
